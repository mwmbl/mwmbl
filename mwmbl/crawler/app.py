import gzip
import hashlib
import json
import os
from datetime import datetime, timezone, date
from queue import Queue, Empty
from typing import Union
from uuid import uuid4

import boto3
import requests
from django.conf import settings
from fastapi import HTTPException
from ninja import NinjaAPI, Schema
from redis import Redis

from mwmbl.crawler.batch import Batch, NewBatchRequest, HashedBatch, Results
from mwmbl.crawler.stats import MwmblStats, StatsManager
from mwmbl.database import Database
from mwmbl.indexer.batch_cache import BatchCache
from mwmbl.indexer.index_batches import index_documents
from mwmbl.indexer.indexdb import IndexDatabase, BatchInfo, BatchStatus
from mwmbl.models import ApiKey
from mwmbl.redis_url_queue import RedisURLQueue
from mwmbl.settings import (
    ENDPOINT_URL,
    KEY_ID,
    APPLICATION_KEY,
    BUCKET_NAME,
    MAX_BATCH_SIZE,
    USER_ID_LENGTH,
    VERSION,
    PUBLIC_URL_PREFIX,
    PUBLIC_USER_ID_LENGTH,
    FILE_NAME_SUFFIX,
    DATE_REGEX)
from mwmbl.tinysearchengine.indexer import Document, TinyIndex

stats_manager = StatsManager(Redis.from_url(os.environ.get("REDIS_URL", "redis://127.0.0.1:6379"), decode_responses=True))


def get_bucket(name):
    s3 = boto3.resource('s3', endpoint_url=ENDPOINT_URL, aws_access_key_id=KEY_ID,
                        aws_secret_access_key=APPLICATION_KEY)
    return s3.Object(BUCKET_NAME, name)


def upload(data: bytes, name: str):
    bucket = get_bucket(name)
    result = bucket.put(Body=data)
    return result


last_batch = None


def create_router(batch_cache: BatchCache, queued_batches: RedisURLQueue, version: str) -> NinjaAPI:
    router = NinjaAPI(urls_namespace=f"crawler-{version}")

    @router.post('/batches/')
    def post_batch(request, batch: Batch):
        """
        Store a batch of crawled pages.
        """

        if len(batch.items) > MAX_BATCH_SIZE:
            raise HTTPException(400, f"Batch size too large (maximum {MAX_BATCH_SIZE}), got {len(batch.items)}")

        if len(batch.user_id) != USER_ID_LENGTH:
            raise HTTPException(400, f"User ID length is incorrect, should be {USER_ID_LENGTH} characters")

        if len(batch.items) == 0:
            return {
                'status': 'ok',
            }

        user_id_hash = _get_user_id_hash(batch)

        urls = [item.url for item in batch.items]
        invalid_urls = queued_batches.check_user_crawled_urls(user_id_hash, urls)
        if invalid_urls:
            raise HTTPException(400, f"The following URLs were not assigned to the user for crawling:"
                                     f" {invalid_urls}. To suggest a domain to crawl, please visit "
                                     f"https://mwmbl.org/app/domain-submissions/new")

        # Using an approach from https://stackoverflow.com/a/30476450
        now = datetime.now(timezone.utc)
        epoch_time = (now - datetime(1970, 1, 1, tzinfo=timezone.utc)).total_seconds()
        hashed_batch = HashedBatch(user_id_hash=user_id_hash, timestamp=epoch_time, items=batch.items)

        stats_manager.record_batch(hashed_batch)

        filename = upload_object(hashed_batch, now, user_id_hash, "batch")

        global last_batch
        last_batch = hashed_batch

        batch_url = f'{PUBLIC_URL_PREFIX}{filename}'
        batch_cache.store(hashed_batch, batch_url)

        # Record the batch as being local so that we don't retrieve it again when the server restarts
        infos = [BatchInfo(batch_url, user_id_hash, BatchStatus.LOCAL)]

        with Database() as db:
            index_db = IndexDatabase(db.connection)
            index_db.record_batches(infos)

        return {
            'status': 'ok',
            'public_user_id': user_id_hash,
            'url': batch_url,
        }

    def upload_object(model_object: Schema, now: datetime, user_id_hash: str, object_type: str):
        seconds = (now - datetime(now.year, now.month, now.day, tzinfo=timezone.utc)).seconds

        # How to pad a string with zeros: https://stackoverflow.com/a/39402910
        # Maximum seconds in a day is 60*60*24 = 86400, so 5 digits is enough
        padded_seconds = str(seconds).zfill(5)

        # See discussion here: https://stackoverflow.com/a/13484764
        uid = str(uuid4())[:8]

        filename = f'1/{VERSION}/{now.date()}/{object_type}/{user_id_hash}/{padded_seconds}__{uid}.json.gz'
        data = gzip.compress(model_object.json().encode('utf8'))
        upload(data, filename)
        return filename

    @router.post('/batches/new')
    def request_new_batch(request, batch_request: NewBatchRequest) -> list[str]:
<<<<<<< HEAD
        user_id_hash = _get_user_id_hash(batch_request)
        try:
            urls = queued_batches.get_batch(user_id_hash)
        except Empty:
            return []
        return urls
=======
        # TODO: temporarily disable crawling
        return []
        # user_id_hash = _get_user_id_hash(batch_request)
        # try:
        #     urls = queued_batches.get_batch(user_id_hash)
        # except Empty:
        #     return []
        # return urls
>>>>>>> 02b50c53

    @router.get('/batches/{date_str}/users/{public_user_id}')
    def get_batches_for_date_and_user(request, date_str, public_user_id):
        check_date_str(date_str)
        check_public_user_id(public_user_id)
        prefix = f'1/{VERSION}/{date_str}/1/{public_user_id}/'
        return get_batch_ids_for_prefix(prefix)

    @router.get('/batches/{date_str}/users/{public_user_id}/batch/{batch_id}')
    def get_batch_from_id(request, date_str, public_user_id, batch_id):
        url = get_batch_url(batch_id, date_str, public_user_id)
        data = json.loads(gzip.decompress(requests.get(url).content))
        return {
            'url': url,
            'batch': data,
        }

    @router.get('/latest-batch')
    def get_latest_batch(request) -> list[HashedBatch]:
        return [] if last_batch is None else [last_batch]

    @router.get('/batches/{date_str}/users')
    def get_user_id_hashes_for_date(request, date_str: str):
        check_date_str(date_str)
        prefix = f'1/{VERSION}/{date_str}/1/'
        return get_subfolders(prefix)

    @router.get('/stats')
    def get_stats(request) -> MwmblStats:
        return stats_manager.get_stats()

    @router.get('/')
    def status(request):
        return {
            'status': 'ok'
        }

    @router.post('/results')
    def post_results(request, results: Results):
        # Check the API key
        api_key = ApiKey.objects.get(key=results.api_key)
        if api_key is None:
            raise HTTPException(401, "Invalid API key")

        documents = [Document(url=result.url, title=result.title, extract=result.extract) for result in results.results]
        index_path = f"{settings.DATA_PATH}/{settings.INDEX_NAME}"
        index_documents(documents, index_path)

        now = datetime.now(timezone.utc)
        filename = upload_object(results, now, api_key.user.username, "results")

        return {
            'status': 'ok',
            'url': f'{PUBLIC_URL_PREFIX}{filename}',
        }

    return router


def _get_user_id_hash(batch: Union[Batch, NewBatchRequest]):
    return hashlib.sha3_256(batch.user_id.encode('utf8')).hexdigest()


def check_public_user_id(public_user_id):
    if len(public_user_id) != PUBLIC_USER_ID_LENGTH:
        raise HTTPException(400, f"Incorrect public user ID length, should be {PUBLIC_USER_ID_LENGTH}")


def get_batch_url(batch_id, date_str, public_user_id):
    check_date_str(date_str)
    check_public_user_id(public_user_id)
    url = f'{PUBLIC_URL_PREFIX}1/{VERSION}/{date_str}/1/{public_user_id}/{batch_id}{FILE_NAME_SUFFIX}'
    return url


def get_batch_id_from_file_name(file_name: str):
    assert file_name.endswith(FILE_NAME_SUFFIX)
    return file_name[:-len(FILE_NAME_SUFFIX)]


def get_batch_ids_for_prefix(prefix):
    filenames = get_batches_for_prefix(prefix)
    filename_endings = sorted(filename.rsplit('/', 1)[1] for filename in filenames)
    results = {'batch_ids': [get_batch_id_from_file_name(name) for name in filename_endings]}
    return results


def get_batches_for_prefix(prefix):
    s3 = boto3.resource('s3', endpoint_url=ENDPOINT_URL, aws_access_key_id=KEY_ID,
                        aws_secret_access_key=APPLICATION_KEY)
    bucket = s3.Bucket(BUCKET_NAME)
    items = bucket.objects.filter(Prefix=prefix)
    filenames = [item.key for item in items]
    return filenames


def check_date_str(date_str):
    if not DATE_REGEX.match(date_str):
        raise HTTPException(400, f"Incorrect date format, should be YYYY-MM-DD")


def get_subfolders(prefix):
    client = boto3.client('s3', endpoint_url=ENDPOINT_URL, aws_access_key_id=KEY_ID,
                          aws_secret_access_key=APPLICATION_KEY)
    items = client.list_objects(Bucket=BUCKET_NAME,
                                Prefix=prefix,
                                Delimiter='/')
    item_keys = [item['Prefix'][len(prefix):].strip('/') for item in items['CommonPrefixes']]
    return item_keys


def get_batches_for_date(date_str):
    check_date_str(date_str)
    prefix = f'1/{VERSION}/{date_str}/1/'
    cache_filename = prefix + 'batches.json.gz'
    cache_url = PUBLIC_URL_PREFIX + cache_filename
    try:
        cached_batches = json.loads(gzip.decompress(requests.get(cache_url).content))
        print(f"Got cached batches for {date_str}")
        return cached_batches
    except gzip.BadGzipFile:
        pass

    batches = get_batches_for_prefix(prefix)
    result = {'batch_urls': [f'{PUBLIC_URL_PREFIX}{batch}' for batch in sorted(batches)]}
    if date_str != str(date.today()):
        # Don't cache data from today since it may change
        data = gzip.compress(json.dumps(result).encode('utf8'))
        upload(data, cache_filename)
        print(f"Cached batches for {date_str} in {PUBLIC_URL_PREFIX}{cache_filename}")
    print(f"Returning {len(result['batch_urls'])} batches for {date_str}")
    return result<|MERGE_RESOLUTION|>--- conflicted
+++ resolved
@@ -128,23 +128,14 @@
 
     @router.post('/batches/new')
     def request_new_batch(request, batch_request: NewBatchRequest) -> list[str]:
-<<<<<<< HEAD
-        user_id_hash = _get_user_id_hash(batch_request)
-        try:
-            urls = queued_batches.get_batch(user_id_hash)
-        except Empty:
-            return []
-        return urls
-=======
-        # TODO: temporarily disable crawling
-        return []
         # user_id_hash = _get_user_id_hash(batch_request)
         # try:
         #     urls = queued_batches.get_batch(user_id_hash)
         # except Empty:
         #     return []
         # return urls
->>>>>>> 02b50c53
+        # TODO: temporarily disable crawling
+        return []
 
     @router.get('/batches/{date_str}/users/{public_user_id}')
     def get_batches_for_date_and_user(request, date_str, public_user_id):
