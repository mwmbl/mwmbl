--- conflicted
+++ resolved
@@ -31,13 +31,9 @@
     PUBLIC_URL_PREFIX,
     PUBLIC_USER_ID_LENGTH,
     FILE_NAME_SUFFIX,
-<<<<<<< HEAD
     DATE_REGEX, NUM_EXTRACT_CHARS, NUM_TITLE_CHARS)
 from mwmbl.tinysearchengine.indexer import Document
-=======
-    DATE_REGEX)
 from mwmbl.url_queue import URLQueue
->>>>>>> 08381571
 
 
 def get_bucket(name):
@@ -55,7 +51,6 @@
 last_batch = None
 
 
-<<<<<<< HEAD
 def justext_with_dom(html_text, stoplist, length_low=LENGTH_LOW_DEFAULT,
         length_high=LENGTH_HIGH_DEFAULT, stopwords_low=STOPWORDS_LOW_DEFAULT,
         stopwords_high=STOPWORDS_HIGH_DEFAULT, max_link_density=MAX_LINK_DENSITY_DEFAULT,
@@ -82,7 +77,7 @@
     return paragraphs, title
 
 
-def get_router(batch_cache: BatchCache, url_queue: Queue):
+def get_router(batch_cache: BatchCache, queued_batches: Queue):
     router = APIRouter(prefix="/crawler", tags=["crawler"])
 
     @router.on_event("startup")
@@ -104,11 +99,6 @@
         result = Document(title=title, url=url, extract=extract, score=0.0)
         return format_result(result, query)
 
-=======
-def get_router(batch_cache: BatchCache, queued_batches: Queue):
-    router = APIRouter(prefix="/crawler", tags=["crawler"])
-
->>>>>>> 08381571
     @router.post('/batches/')
     def post_batch(batch: Batch):
         if len(batch.items) > MAX_BATCH_SIZE:
