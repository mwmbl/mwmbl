--- conflicted
+++ resolved
@@ -29,12 +29,8 @@
 NUM_EXTRACT_CHARS = 155
 DEFAULT_ENCODING = 'utf8'
 DEFAULT_ENC_ERRORS = 'replace'
-<<<<<<< HEAD
-
-=======
 MAX_SITE_URLS = 100
 HEADERS = {"User-Agent": f"mwmbl/{VERSION} (https://mwmbl.org)"}
->>>>>>> 8f995de1
 
 logger = getLogger(__name__)
 
