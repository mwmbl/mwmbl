"""
Script that updates data in a background process.
"""
from logging import getLogger
from multiprocessing import Queue
from pathlib import Path
from time import sleep

from mwmbl.indexer import index_batches, historical
from mwmbl.indexer.batch_cache import BatchCache
from mwmbl.indexer.paths import BATCH_DIR_NAME, INDEX_NAME
from mwmbl.url_queue import update_url_queue, initialize_url_queue

logger = getLogger(__name__)


def run(data_path: str, url_queue: Queue):
    initialize_url_queue(url_queue)
    historical.run()
    index_path = Path(data_path) / INDEX_NAME
    batch_cache = BatchCache(Path(data_path) / BATCH_DIR_NAME)
    while True:
        try:
<<<<<<< HEAD
=======
            update_url_queue(url_queue)
        except Exception:
            logger.exception("Error updating URL queue")
        try:
>>>>>>> f40d82c4
            batch_cache.retrieve_batches(num_batches=10000)
        except Exception:
            logger.exception("Error retrieving batches")
        try:
            index_batches.run(batch_cache, index_path)
        except Exception:
            logger.exception("Error indexing batches")
        sleep(10)<|MERGE_RESOLUTION|>--- conflicted
+++ resolved
@@ -21,13 +21,10 @@
     batch_cache = BatchCache(Path(data_path) / BATCH_DIR_NAME)
     while True:
         try:
-<<<<<<< HEAD
-=======
             update_url_queue(url_queue)
         except Exception:
             logger.exception("Error updating URL queue")
         try:
->>>>>>> f40d82c4
             batch_cache.retrieve_batches(num_batches=10000)
         except Exception:
             logger.exception("Error retrieving batches")
