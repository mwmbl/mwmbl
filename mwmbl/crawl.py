--- conflicted
+++ resolved
@@ -37,12 +37,7 @@
 FORMAT = "%(process)d:%(levelname)s:%(name)s:%(message)s"
 logging.basicConfig(level=logging.INFO, format=FORMAT)
 
-<<<<<<< HEAD
-=======
-API_KEY = os.environ["MWMBL_API_KEY"]
-assert API_KEY, "An environment variable MWMBL_API_KEY must be set to run the crawler"
-
->>>>>>> cb16cab2
+
 BATCH_QUEUE_KEY = "batch-queue"
 
 
