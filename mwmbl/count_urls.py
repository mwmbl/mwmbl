--- conflicted
+++ resolved
@@ -67,11 +67,6 @@
     redis.expire(domain_count_key, SHORT_EXPIRE_SECONDS)
 
     today = date.today()
-<<<<<<< HEAD
-    url_hll_key = INDEX_URL_HLL_KEY.format(date=today)
-    domain_hll_key = INDEX_DOMAIN_HLL_KEY.format(date=today)
-    domain_count_key = INDEX_DOMAIN_RESULT_COUNT_KEY.format(date=today)
-=======
     _set_count(INDEX_URL_COUNT_KEY, redis, today, url_count)
     _set_count(INDEX_DOMAIN_COUNT_KEY, redis, today, domain_count)
     _set_count(INDEX_RESULT_COUNT_KEY, redis, today, num_results)
@@ -87,7 +82,6 @@
     logger.info(f"Counting URLs in index {index_path}")
 
     domain_count_key, domain_hll_key, url_hll_key = _get_keys()
->>>>>>> 9941549d
     num_results = 0
     with TinyIndex(item_factory=Document, index_path=index_path) as tiny_index:
             urls = set()
@@ -110,24 +104,12 @@
     return num_results
 
 
-<<<<<<< HEAD
-    redis.expire(domain_hll_key, SHORT_EXPIRE_SECONDS)
-    domain_count = redis.pfcount(domain_hll_key)
-    logger.info("Counted %d unique domains", domain_count)
-
-    redis.expire(domain_count_key, SHORT_EXPIRE_SECONDS)
-
-    _set_count(INDEX_URL_COUNT_KEY, redis, today, url_count)
-    _set_count(INDEX_DOMAIN_COUNT_KEY, redis, today, domain_count)
-    _set_count(INDEX_RESULT_COUNT_KEY, redis, today, num_results)
-=======
 def _get_keys():
     today = date.today()
     url_hll_key = INDEX_URL_HLL_KEY.format(date=today)
     domain_hll_key = INDEX_DOMAIN_HLL_KEY.format(date=today)
     domain_count_key = INDEX_DOMAIN_RESULT_COUNT_KEY.format(date=today)
     return domain_count_key, domain_hll_key, url_hll_key
->>>>>>> 9941549d
 
 
 def _set_count(key, redis, today, count):
