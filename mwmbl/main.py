import argparse
import logging
import os
import sys
from multiprocessing import Process
from pathlib import Path

import uvicorn
from fastapi import FastAPI
from starlette.middleware.cors import CORSMiddleware

from mwmbl import background
from mwmbl.crawler import app as crawler
from mwmbl.indexer.batch_cache import BatchCache
from mwmbl.indexer.paths import INDEX_NAME, BATCH_DIR_NAME
from mwmbl.tinysearchengine import search
from mwmbl.tinysearchengine.completer import Completer
from mwmbl.tinysearchengine.indexer import TinyIndex, Document, NUM_PAGES, PAGE_SIZE
from mwmbl.tinysearchengine.rank import HeuristicRanker

logging.basicConfig(stream=sys.stdout, level=logging.INFO)


def setup_args():
    parser = argparse.ArgumentParser(description="mwmbl-tinysearchengine")
    parser.add_argument("--data", help="Path to the tinysearchengine index file", default="/app/storage/")
    args = parser.parse_args()
    return args


def run():
    args = setup_args()

    index_path = Path(args.data) / INDEX_NAME
    try:
        existing_index = TinyIndex(item_factory=Document, index_path=index_path)
        if existing_index.page_size != PAGE_SIZE or existing_index.num_pages != NUM_PAGES:
            print(f"Existing index page sizes ({existing_index.page_size}) and number of pages "
                  f"({existing_index.num_pages}) does not match - removing.")
            os.remove(args.index)
            existing_index = None
    except FileNotFoundError:
        existing_index = None

    if existing_index is None:
        print("Creating a new index")
        TinyIndex.create(item_factory=Document, index_path=index_path, num_pages=NUM_PAGES, page_size=PAGE_SIZE)

<<<<<<< HEAD
    # Process(target=background.run, args=(args.index,)).start()
=======
    Process(target=background.run, args=(args.data,)).start()
>>>>>>> 6209382d

    completer = Completer()

    with TinyIndex(item_factory=Document, index_path=index_path) as tiny_index:
        ranker = HeuristicRanker(tiny_index, completer)

        # Initialize FastApi instance
        app = FastAPI()

        origins = ["*"]

        app.add_middleware(
            CORSMiddleware,
            allow_origins=origins,
            allow_credentials=True,
            allow_methods=["*"],
            allow_headers=["*"],
        )

        search_router = search.create_router(ranker)
        app.include_router(search_router)

        batch_cache = BatchCache(Path(args.data) / BATCH_DIR_NAME)
        crawler_router = crawler.get_router(batch_cache)
        app.include_router(crawler_router)

        # Initialize uvicorn server using global app instance and server config params
        uvicorn.run(app, host="0.0.0.0", port=5000)


if __name__ == "__main__":
    run()<|MERGE_RESOLUTION|>--- conflicted
+++ resolved
@@ -46,11 +46,7 @@
         print("Creating a new index")
         TinyIndex.create(item_factory=Document, index_path=index_path, num_pages=NUM_PAGES, page_size=PAGE_SIZE)
 
-<<<<<<< HEAD
-    # Process(target=background.run, args=(args.index,)).start()
-=======
     Process(target=background.run, args=(args.data,)).start()
->>>>>>> 6209382d
 
     completer = Completer()
 
